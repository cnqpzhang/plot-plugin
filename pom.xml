<project xmlns="http://maven.apache.org/POM/4.0.0" xmlns:xsi="http://www.w3.org/2001/XMLSchema-instance" xsi:schemaLocation="http://maven.apache.org/POM/4.0.0 http://maven.apache.org/maven-v4_0_0.xsd">
  <modelVersion>4.0.0</modelVersion>
  <parent>
    <groupId>org.jenkins-ci.plugins</groupId>
    <artifactId>plugin</artifactId>
<<<<<<< HEAD
    <version>1.537</version>
=======
    <version>1.480.3</version>
>>>>>>> a72cf6cb
  </parent>
  
  <artifactId>plot</artifactId>
  <packaging>hpi</packaging>
  <name>Plot plugin</name>
  <version>1.6-SNAPSHOT</version>
  <url>http://wiki.jenkins-ci.org/display/JENKINS/Plot+Plugin</url>

  <developers>
    <developer>
      <id>nidaley</id>
      <name>Nigel Daley</name>
    </developer>
  </developers>

  <dependencies>
        <dependency>
            <groupId>net.sf.opencsv</groupId>
            <artifactId>opencsv</artifactId>
            <version>1.7</version>
        </dependency>
  </dependencies>

  <build>
    <plugins>
      <!-- tell mvn eclipse:eclipse to leave out xml-apis. 
           (xml-apis.jar has an old version of the DOM.  
           Eclipse tends to get the classpath order wrong)
      -->
      <plugin>
        <groupId>org.apache.maven.plugins</groupId>
        <artifactId>maven-eclipse-plugin</artifactId>
        <configuration>
          <excludes>
            <exclude>xml-apis:xml-apis</exclude>
          </excludes>
        </configuration>
      </plugin>
    </plugins>
  </build>

  <scm>
    <connection>scm:git:git://github.com/jenkinsci/plot-plugin.git</connection>
    <developerConnection>scm:git:git@github.com:jenkinsci/plot-plugin.git</developerConnection>
    <url>https://github.com/jenkinsci/plot-plugin</url>
  </scm>

    <repositories>
        <repository>
            <id>repo.jenkins-ci.org</id>
            <url>http://repo.jenkins-ci.org/public/</url>
        </repository>
    </repositories>

    <pluginRepositories>
        <pluginRepository>
            <id>repo.jenkins-ci.org</id>
            <url>http://repo.jenkins-ci.org/public/</url>
        </pluginRepository>
    </pluginRepositories>
</project>  <|MERGE_RESOLUTION|>--- conflicted
+++ resolved
@@ -3,11 +3,7 @@
   <parent>
     <groupId>org.jenkins-ci.plugins</groupId>
     <artifactId>plugin</artifactId>
-<<<<<<< HEAD
-    <version>1.537</version>
-=======
-    <version>1.480.3</version>
->>>>>>> a72cf6cb
+    <version>1.532.1</version>
   </parent>
   
   <artifactId>plot</artifactId>

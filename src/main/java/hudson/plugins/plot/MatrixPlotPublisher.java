package hudson.plugins.plot;

import hudson.Extension;
import hudson.FilePath;
import hudson.Launcher;
import hudson.matrix.MatrixConfiguration;
import hudson.matrix.MatrixRun;
import hudson.matrix.MatrixProject;
import hudson.model.AbstractBuild;
import hudson.model.AbstractProject;
import hudson.model.Action;
import hudson.model.BuildListener;
import hudson.tasks.BuildStepDescriptor;
import hudson.tasks.Publisher;
import hudson.util.FormValidation;

import java.io.IOException;
import java.util.ArrayList;
import java.util.Collections;
import java.util.HashMap;
import java.util.List;
import java.util.Map;

import net.sf.json.JSONObject;

import org.apache.commons.lang.ObjectUtils;
import org.kohsuke.stapler.AncestorInPath;
import org.kohsuke.stapler.QueryParameter;
import org.kohsuke.stapler.StaplerRequest;

/**
 *
 * @author lucinka
 */
public class MatrixPlotPublisher extends AbstractPlotPublisher {

    transient private Map<MatrixConfiguration, List<Plot>> plotsOfConfigurations = new HashMap<MatrixConfiguration, List<Plot>>();

    transient private Map<String, List<Plot>> groupMap = new HashMap<String, List<Plot>>();

    /**
     * Configured plots.
     */
    private List<Plot> plots = new ArrayList<Plot>();

    public String urlGroupToOriginalGroup(String urlGroup, MatrixConfiguration c) {
        if (urlGroup == null || "nogroup".equals(urlGroup)) {
            return "Plots";
        }
        if (groupMap.containsKey(urlGroup)) {
            List<Plot> plots = new ArrayList<Plot>();
            for (Plot plot : groupMap.get(urlGroup)) {
                if (ObjectUtils.equals(plot.getProject(), c)) {
                    plots.add(plot);
                }
            }
            if (plots.size() > 0) {
                return plots.get(0).group;
            }
        }
        return "";
    }

    /**
     * Returns all group names as the original user specified strings.
     */
    public List<String> getOriginalGroups(MatrixConfiguration configuration) {
        List<String> originalGroups = new ArrayList<String>();
        for (String urlGroup : groupMap.keySet()) {
            originalGroups.add(urlGroupToOriginalGroup(urlGroup, configuration));
        }
        Collections.sort(originalGroups);
        return originalGroups;
    }

    /**
     * Reset Configuration and set plots settings for matrixConfiguration
     *
     * @param plots the new list of plots
     */
    public void setPlots(List<Plot> plots) {
        this.plots = plots;
        groupMap = new HashMap<String, List<Plot>>();
        plotsOfConfigurations = new HashMap<MatrixConfiguration, List<Plot>>();
    }

    /**
     * Adds the new plot to the plot data structures managed by this object.
     *
     * @param plot the new plot
     */
    public void addPlot(Plot plot) {
        String urlGroup = originalGroupToUrlEncodedGroup(plot.getGroup());
        if (groupMap.containsKey(urlGroup)) {
            List<Plot> list = groupMap.get(urlGroup);
            list.add(plot);
        } else {
            List<Plot> list = new ArrayList<Plot>();
            list.add(plot);
            groupMap.put(urlGroup, list);
        }
        if (plotsOfConfigurations.get((MatrixConfiguration) plot.getProject()) == null) {
            List<Plot> list = new ArrayList<Plot>();
            list.add(plot);
            plotsOfConfigurations.put((MatrixConfiguration) plot.getProject(), list);
        } else {
            plotsOfConfigurations.get((MatrixConfiguration) plot.getProject()).add(plot);
        }
    }

    /**
     * Returns the entire list of plots managed by this object.
     */
    public List<Plot> getPlots(MatrixConfiguration configuration) {
        List<Plot> p = plotsOfConfigurations.get(configuration);
        return (p != null) ? p : new ArrayList<Plot>();
    }

    public List<Plot> getPlots() {
        return plots;
    }

    /**
     * Returns the list of plots with the given group name. The given
     * group must be the URL friendly form of the group name.
     */
    public List<Plot> getPlots(String urlGroup, MatrixConfiguration configuration) {
        List<Plot> groupPlots = new ArrayList<Plot>();
        List<Plot> p = groupMap.get(urlGroup);
        if (p != null) {
            for (Plot plot : p) {
                if (ObjectUtils.equals(plot.getProject(), configuration)) {
                    groupPlots.add(plot);
                }
            }
        }
        return groupPlots;
    }

    /**
     * Called by Jenkins.
     */
    @Override
    public Action getProjectAction(AbstractProject<?, ?> project) {
        if (project instanceof MatrixConfiguration) {
            return new MatrixPlotAction((MatrixConfiguration) project, this);
        }
        return null;
    }

    @Override
    public boolean prebuild(AbstractBuild<?, ?> build, BuildListener listener) {
        if (!plotsOfConfigurations.containsKey((MatrixConfiguration) build.getProject())) {
            for (Plot p : plots) {
<<<<<<< HEAD
                Plot plot = new Plot(p.title, p.yaxis, p.group, p.numBuilds, p.csvFileName, p.style, p.useDescr, p.getKeepRecords());
=======
                Plot plot = new Plot(p.title, p.yaxis, p.group, p.numBuilds, p.csvFileName, p.style, p.useDescr, p.exclZero);
>>>>>>> 9b0f15d2
                plot.series = p.series;
                plot.setProject((MatrixConfiguration) build.getProject());
                addPlot(plot);
            }
        }
        return true;
    }

    @Override
    public boolean perform(AbstractBuild<?, ?> build, Launcher launcher,
            BuildListener listener) throws IOException, InterruptedException {
        if (!(build instanceof MatrixRun)) {
            return true;
        }
        listener.getLogger().println("Recording plot data");

        // add the build to each plot
        for (Plot plot : plotsOfConfigurations.get(((MatrixRun) build).getProject())) {
            plot.addBuild(build, listener.getLogger());
        }
        // misconfigured plots will not fail a build so always return true
        return true;
    }

    /**
     * Setup the groupMap upon deserialization.
     */
    private Object readResolve() {
        setPlots(plots);
        return this;
    }

    @Extension
    public static final DescriptorImpl DESCRIPTOR = new DescriptorImpl();

    /**
     * Called by Jenkins.
     */
    @Override
    public BuildStepDescriptor<Publisher> getDescriptor() {
        return DESCRIPTOR;
    }

    public static class DescriptorImpl extends BuildStepDescriptor<Publisher> {

        public DescriptorImpl() {
            super(MatrixPlotPublisher.class);
        }

        public String getDisplayName() {
            return Messages.Plot_Publisher_DisplayName();
        }

        @Override
        public boolean isApplicable(Class<? extends AbstractProject> jobType) {
            return MatrixProject.class.isAssignableFrom(jobType);
        }

        /**
         * Called when the user saves the project configuration.
         */
        @Override
        public Publisher newInstance(StaplerRequest req, JSONObject formData) throws FormException {
            MatrixPlotPublisher publisher = new MatrixPlotPublisher();
            List<Plot> plots = new ArrayList<Plot>();
            for (Object data : SeriesFactory.getArray(formData.get("plots"))) {
                plots.add(bindPlot((JSONObject) data, req));
            }
            publisher.setPlots(plots);
            return publisher;
        }

        private static Plot bindPlot(JSONObject data, StaplerRequest req) {
            Plot p = req.bindJSON(Plot.class, data);
            p.series = SeriesFactory.createSeriesList(data.get("series"), req);
            return p;
        }

        /**
         * Checks if the series file is valid.
         */
        public FormValidation doCheckSeriesFile(@AncestorInPath AbstractProject project,
                @QueryParameter String value) throws IOException {
            return FilePath.validateFileMask(project.getSomeWorkspace(), value);
        }
    }
}<|MERGE_RESOLUTION|>--- conflicted
+++ resolved
@@ -152,11 +152,8 @@
     public boolean prebuild(AbstractBuild<?, ?> build, BuildListener listener) {
         if (!plotsOfConfigurations.containsKey((MatrixConfiguration) build.getProject())) {
             for (Plot p : plots) {
-<<<<<<< HEAD
-                Plot plot = new Plot(p.title, p.yaxis, p.group, p.numBuilds, p.csvFileName, p.style, p.useDescr, p.getKeepRecords());
-=======
-                Plot plot = new Plot(p.title, p.yaxis, p.group, p.numBuilds, p.csvFileName, p.style, p.useDescr, p.exclZero);
->>>>>>> 9b0f15d2
+                Plot plot = new Plot(p.title, p.yaxis, p.group, p.numBuilds, p.csvFileName, p.style, p.useDescr,
+                        p.getKeepRecords(), p.getExclZero());
                 plot.series = p.series;
                 plot.setProject((MatrixConfiguration) build.getProject());
                 addPlot(plot);

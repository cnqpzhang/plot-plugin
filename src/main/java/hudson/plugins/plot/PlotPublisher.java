--- conflicted
+++ resolved
@@ -5,26 +5,12 @@
 package hudson.plugins.plot;
 
 import hudson.Launcher;
-<<<<<<< HEAD
-import hudson.matrix.MatrixProject;
 import hudson.model.AbstractBuild;
 import hudson.model.AbstractProject;
 import hudson.model.Action;
 import hudson.model.BuildListener;
-=======
-import hudson.Util;
-import hudson.model.Action;
-import hudson.model.BuildListener;
-import hudson.model.AbstractBuild;
-import hudson.model.AbstractProject;
->>>>>>> a72cf6cb
 import hudson.tasks.BuildStepDescriptor;
 import hudson.tasks.Publisher;
-<<<<<<< HEAD
-import hudson.util.FormValidation;
-=======
-import hudson.tasks.Recorder;
->>>>>>> a72cf6cb
 
 import java.io.IOException;
 import java.util.ArrayList;
@@ -34,15 +20,7 @@
 import java.util.Map;
 import java.util.logging.Logger;
 
-<<<<<<< HEAD
-import net.sf.json.JSONObject;
 import org.apache.commons.collections.CollectionUtils;
-import org.kohsuke.stapler.AncestorInPath;
-import org.kohsuke.stapler.QueryParameter;
-import org.kohsuke.stapler.StaplerRequest;
-=======
-
->>>>>>> a72cf6cb
 
 /**
  * Records the plot data for builds.
@@ -157,13 +135,6 @@
     @Override
     public Action getProjectAction(AbstractProject<?, ?> project) {
         return new PlotAction(project, this);
-<<<<<<< HEAD
-=======
-    }
-
-    public BuildStepMonitor getRequiredMonitorService() {
-        return BuildStepMonitor.BUILD;
->>>>>>> a72cf6cb
     }
 
     /**
@@ -188,53 +159,6 @@
         // misconfigured plots will not fail a build so always return true
         return true;
     }
-<<<<<<< HEAD
-    @Extension
-    public static final DescriptorImpl DESCRIPTOR = new DescriptorImpl();
 
-    public static class DescriptorImpl extends BuildStepDescriptor<Publisher> {
-
-        public DescriptorImpl() {
-            super(PlotPublisher.class);
-        }
-
-        public String getDisplayName() {
-            return Messages.Plot_Publisher_DisplayName();
-        }
-
-        @Override
-        public boolean isApplicable(Class<? extends AbstractProject> jobType) {
-            return AbstractProject.class.isAssignableFrom(jobType)
-                    && !MatrixProject.class.isAssignableFrom(jobType);
-        }
-
-        /**
-         * Called when the user saves the project configuration.
-         */
-        @Override
-        public Publisher newInstance(StaplerRequest req, JSONObject formData) throws FormException {
-            PlotPublisher publisher = new PlotPublisher();
-            for (Object data : SeriesFactory.getArray(formData.get("plots"))) {
-                publisher.addPlot(bindPlot((JSONObject) data, req));
-            }
-            return publisher;
-        }
-
-        private static Plot bindPlot(JSONObject data, StaplerRequest req) {
-            Plot p = req.bindJSON(Plot.class, data);
-            p.series = SeriesFactory.createSeriesList(data.get("series"), req);
-            return p;
-        }
-
-        /**
-         * Checks if the series file is valid.
-         */
-        public FormValidation doCheckSeriesFile(@AncestorInPath AbstractProject<?, ?> project,
-                @QueryParameter String value) throws IOException {
-            return FilePath.validateFileMask(project.getSomeWorkspace(), value);
-        }
-    }
-=======
     public static final PlotDescriptor DESCRIPTOR = new PlotDescriptor();
->>>>>>> a72cf6cb
 }
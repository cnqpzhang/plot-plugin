--- conflicted
+++ resolved
@@ -29,12 +29,6 @@
 import java.util.logging.Level;
 import java.util.logging.Logger;
 
-<<<<<<< HEAD
-=======
-import au.com.bytecode.opencsv.CSVReader;
-import au.com.bytecode.opencsv.CSVWriter;
-
->>>>>>> 9b0f15d2
 import org.apache.commons.collections.CollectionUtils;
 import org.apache.commons.lang.StringUtils;
 import org.jfree.chart.ChartFactory;
@@ -186,14 +180,11 @@
     /** Whether or not to use build descriptions as X-axis labels. Optional. */
     public boolean useDescr;
 
-<<<<<<< HEAD
     /** keep records for builds that was deleted */
     private boolean keepRecords;
-=======
+
     /** Whether or not to exclude zero as default Y-axis value. Optional. */
     public boolean exclZero;
->>>>>>> 9b0f15d2
-
     /**
      * Creates a new plot with the given paramenters.  If numBuilds
      * is the empty string, then all builds will be included. Must
@@ -201,12 +192,8 @@
      */
     @DataBoundConstructor
     public Plot(String title, String yaxis,
-<<<<<<< HEAD
-            String group, String numBuilds, String csvFileName, String style, boolean useDescr, boolean keepRecords)
-=======
-            String group, String numBuilds, String csvFileName, String style, boolean useDescr, boolean exclZero)
->>>>>>> 9b0f15d2
-    {
+            String group, String numBuilds, String csvFileName, String style, boolean useDescr,
+            boolean keepRecords, boolean exclZero) {
         this.title = title;
         this.yaxis = yaxis;
         this.group = group;
@@ -218,8 +205,8 @@
         this.csvFileName = csvFileName;
         this.style = style;
         this.useDescr = useDescr;
-<<<<<<< HEAD
         this.keepRecords = keepRecords;
+        this.exclZero = exclZero;
     }
 
     /**
@@ -227,10 +214,7 @@
      */
     @Deprecated
     public Plot(String title, String yaxis, String group, String numBuilds, String csvFileName, String style, boolean useDescr) {
-        this(title, yaxis, group, numBuilds, csvFileName, style, useDescr, false);
-=======
-        this.exclZero = exclZero;
->>>>>>> 9b0f15d2
+        this(title, yaxis, group, numBuilds, csvFileName, style, useDescr, false, false);
     }
 
     // needed for serialization
@@ -303,7 +287,7 @@
     }
 
     private boolean getExclZero() {
-    	return exclZero;
+        return exclZero;
     }
     
     /**
@@ -640,7 +624,7 @@
         // optionally exclude zero as default y-axis value
         ValueAxis rangeAxis = categoryPlot.getRangeAxis();
         if ((rangeAxis != null) && (rangeAxis instanceof NumberAxis)) {
-        	((NumberAxis) rangeAxis).setAutoRangeIncludesZero(!getExclZero());
+            ((NumberAxis) rangeAxis).setAutoRangeIncludesZero(!getExclZero());
         }
 
         AbstractCategoryItemRenderer renderer =
